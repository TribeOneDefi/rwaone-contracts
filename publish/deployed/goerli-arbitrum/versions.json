{
	"v1.0.7-alpha": {
		"tag": "v1.0.7-alpha",
		"fulltag": "v1.0.7-alpha",
		"release": "Jin",
		"network": "goerli-arbitrum",
		"date": "2023-05-31T04:33:10+07:00",
		"commit": "2429fe04b1521eb450de80724430e9ca0aa63f4e",
		"contracts": {
			"SafeDecimalMath": {
				"address": "0x0AF8C2b724dc3d44A5DEbBA2EA2ca525f6879054",
				"status": "current",
				"keccak256": "0x23b7f676b25d77089bc2c5baeed6f50dc8f768a5d2317d59de80443c89239e0a"
			},
			"Math": {
				"address": "0x060a8219E3a9fA290bb64e26D493Fa0081CD6C55",
				"status": "current",
				"keccak256": "0x56d1ddf380e0e3e7735333a32c5edd6022e0cacb996b1bf9af7e965264dd6aae"
			},
			"SystemSettingsLib": {
				"address": "0x6dcAda064A0F25aDBcAC1e3f2B87D9eC70996E35",
<<<<<<< HEAD
				"status": "replaced",
				"keccak256": "0x2d84bb9a784405a317096b6cfd851e2ef4594e87712cfff1031cace30165b24a",
				"replaced_in": "v1.0.8-alpha"
=======
				"status": "current",
				"keccak256": "0x2d84bb9a784405a317096b6cfd851e2ef4594e87712cfff1031cace30165b24a"
>>>>>>> aa4076d8
			},
			"SignedSafeDecimalMath": {
				"address": "0x782a8bb1A47c92a975284aa939179f0C91acd32a",
				"status": "current",
				"keccak256": "0xb2cfbc6fed5017a7ffb6a029af6847cce3d244956d49da07da02270383f7fdb2"
			},
			"ExchangeSettlementLib": {
				"address": "0x135D4B2353341282C01eacC8c9b9b9455635344d",
				"status": "current",
				"keccak256": "0x43765580a21b8142dbfc4c663bc2b12654e339bdc632ae12272f6eb6f639a951"
			},
			"AddressResolver": {
				"address": "0xE27B29Cee44468d2ddbA7Ba052768fF2128E0077",
				"status": "current",
				"keccak256": "0x3aeec88196b622c517941d0c77f10b9b1588bf1b7c4d0398e63d4218fc41d73d"
			},
			"ReadProxyAddressResolver": {
				"address": "0x622F038ECC43E1609C3574AD332773bE0C604bed",
				"status": "current",
				"keccak256": "0x5e149be7615799d63c92752bf3b5759adcda8d3c11e79303dcf65b936ddb91a8"
			},
			"OneNetAggregatorIssuedTribes": {
				"address": "0x616a9dD9474fb2FFC6133a7a28b18806EeE0Bd57",
				"status": "current",
				"keccak256": "0x246121ebe436e72b2f9eeeb470fa4ea2909e36a4e63370ad80648fb4cf3c9bad"
			},
			"OneNetAggregatorDebtRatio": {
				"address": "0x5BE65AEb1E81A6A5c8FeF492d91CF43d776A4307",
				"status": "current",
				"keccak256": "0xd5a83f29f995b60d22e1ed970836c0b5db14cd9548187739fbef108713819672"
			},
			"FlexibleStorage": {
				"address": "0xD11caD477b199402DEde0aD9789cc29FBF0f1dBd",
				"status": "current",
				"keccak256": "0x116bec9521bfb718bbf37ed76719c6db25235257daee9e1c04d3895b49507e65"
			},
			"SystemSettings": {
				"address": "0x7D6AD17b482A90d9c1625a2Ed6A9bF5030f61df2",
<<<<<<< HEAD
				"status": "replaced",
				"keccak256": "0x921ecc6066152f313ae45e5a341b8e1066367af6044963ffe4a8886efc5164da",
				"replaced_in": "v1.0.8-alpha"
=======
				"status": "current",
				"keccak256": "0x921ecc6066152f313ae45e5a341b8e1066367af6044963ffe4a8886efc5164da"
>>>>>>> aa4076d8
			},
			"SystemStatus": {
				"address": "0x8F49F68EbC3f1b47166A85CEA5F2928794e9f9fC",
				"status": "current",
				"keccak256": "0xccc8407558ba296e344291646f8994c5147cc2975efab5f6e373b470fda8acf2"
			},
			"ExchangeRates": {
				"address": "0x13020456b542692e8462EDd9a5267ED96a8D892C",
<<<<<<< HEAD
				"status": "replaced",
				"keccak256": "0xbdf7750de8cc2dac9a4c26e7a4107158cf6cdd37e05099e9e5df69531275deda",
				"replaced_in": "v1.0.8-alpha"
			},
			"TokenStateTribeone": {
				"address": "0x3025b6BF216Cb1014d455Bd7ad6fd87AF077AC0D",
				"status": "current",
				"keccak256": "0x6a7b62de0d5c52857c93eff8c6a48a63b8d481b71cee86cd3fc945e5a625db96"
			},
			"ProxyTribeone": {
				"address": "0xF2fe0DCB911079637239bcf0e79856C64062231b",
				"status": "current",
				"keccak256": "0xa46a8cd9459e8b800124a01614f8431e953f4f1f3a8164a019f5c98f34605cf1"
			},
			"Tribeone": {
				"address": "0xB745444Dcc84811b9EEd3D473B70ad8921D423B8",
=======
>>>>>>> aa4076d8
				"status": "current",
				"keccak256": "0x2b2b8a412d222012063531bd04c7d60318222c49384bc77c631cca5d3eb1b4a3"
			},
			"TokenStateTribeone": {
				"address": "0x3025b6BF216Cb1014d455Bd7ad6fd87AF077AC0D",
				"status": "current",
				"keccak256": "0x6a7b62de0d5c52857c93eff8c6a48a63b8d481b71cee86cd3fc945e5a625db96"
			},
			"ProxyTribeone": {
				"address": "0xF2fe0DCB911079637239bcf0e79856C64062231b",
				"status": "current",
				"keccak256": "0xa46a8cd9459e8b800124a01614f8431e953f4f1f3a8164a019f5c98f34605cf1"
			},
			"Tribeone": {
				"address": "0xB745444Dcc84811b9EEd3D473B70ad8921D423B8",
				"status": "current",
				"keccak256": "0x2b2b8a412d222012063531bd04c7d60318222c49384bc77c631cca5d3eb1b4a3"
			},
			"RewardEscrow": {
				"address": "0x5E276e54e1F02Be96EBE0Ecf2151398bd1C5CE43",
				"status": "current",
				"keccak256": "0x8e628a99c132d64bcaa2378089ee7133276e9015ce5eaff157edf95cceb73335"
			},
			"RewardEscrowV2Frozen": {
				"address": "0x9a70FeA360CE33396f07E05bD439f19F6b52850b",
				"status": "current",
				"keccak256": "0x6c780a4885149f938ec8907f38889d708135cf2b6d1d54d54e868d55daa9f0fa"
			},
			"RewardEscrowV2Storage": {
				"address": "0xB92cE7AD2f2E1e5D6D6A08C71004da8bcBb8eEF1",
				"status": "current",
				"keccak256": "0x3bbfa5ccacb984f8b3a706f9cb146e4edf034f3900833ec93f23aea0e918135f"
			},
			"RewardEscrowV2": {
				"address": "0xb9192eD8b14Fc1ddd942652aB8e71f5d5Cf8647e",
				"status": "current",
				"keccak256": "0x9d4a3fdf11e320b21856a5f4737c0d905109e70b394ff1eba69fbb6d169ebef7"
			},
			"TribeoneEscrow": {
				"address": "0xF6368163BBAA10a8b5Ce633440a305e3509Ea7F2",
				"status": "current",
				"keccak256": "0x257cffdf5a9099ca62f3bab2a8aa4d4bfac18f2ea4802451092d29b35694bc30"
			},
			"TribeoneState": {
				"address": "0x863a790F4616F63B5C49DF05cfD0D2F4b9A85150",
				"status": "current",
				"keccak256": "0x0a23445f2fc97b61f2ef44aa8045b19e2fe1fbd3f554ebe8a8aea2633f143fb7"
			},
			"TribeoneDebtShare": {
				"address": "0xf876D1c18479eCd787cdFd1F2b49fB58CaAa90Fc",
				"status": "current",
				"keccak256": "0x0fdaa1ec924d01d8f5b4b7a9a7ba057ac179dfb48bbece403fd1c22409f3e4c8"
			},
			"ProxyFeePool": {
				"address": "0x723d357B84e61ca2cFA895Ef7c7caf14E2F624d2",
				"status": "current",
				"keccak256": "0x60e969d1c2621e319e3677e508777382b252813cfe133ead7db1d231aa67cd57"
			},
			"DelegateApprovalsEternalStorage": {
				"address": "0x0b68ab49d54fba3dB799F6915b7b50fb84f0d675",
				"status": "current",
				"keccak256": "0x5e1f1f519f29e9985256ac019e960828934a84c8e8cda5305a982047843909c9"
			},
			"DelegateApprovals": {
				"address": "0xd921B827d7F84F9B3e8C7759eFd0C93C60858b50",
				"status": "current",
				"keccak256": "0x2aab79e3a16386a6555a0e50719471aaef49ba7362f40de02fa6eb07a133f24c"
			},
			"Liquidator": {
				"address": "0x9ea9C3BEe3517519DaD7F4A985637Ac64F70C798",
				"status": "current",
				"keccak256": "0x642ab22a05af8ce942615345e7262219bba576ab9362c6259f1506cad22e789e"
			},
			"LiquidatorRewards": {
				"address": "0xC11151e96Eb75440aFce0159b1f55aC900317FBd",
				"status": "current",
				"keccak256": "0xbef713ea5443155eb896645658f9748c8ab8e1557d2a9d85226b91dcc3e8ba6c"
			},
			"FeePoolEternalStorage": {
				"address": "0x2a27db5C1a8250a396624779E256fFc930fec3Aa",
				"status": "current",
				"keccak256": "0xba11229c8c827dbbbd33558bd6c6283cfdcddf973245a75e14d27c381744a16a"
			},
			"FeePool": {
				"address": "0xE8eD9c7345d40eF406cF32516d2968dAE1061795",
<<<<<<< HEAD
				"status": "replaced",
				"keccak256": "0xc2bb09692e1c7876ccbb570ae855db495dea52db2371528ec6f7cb36df2935ee",
				"replaced_in": "v1.0.8-alpha"
=======
				"status": "current",
				"keccak256": "0xc2bb09692e1c7876ccbb570ae855db495dea52db2371528ec6f7cb36df2935ee"
>>>>>>> aa4076d8
			},
			"FeePoolState": {
				"address": "0xD980534908A971a143e5263841ec32Bd5E428650",
				"status": "current",
				"keccak256": "0x8a47f8ff7b2dd6629d3d31b3e1900e88b8324f9dd326870a56899633bd058497"
			},
			"RewardsDistribution": {
				"address": "0xb28c91FC68b823d6C7F81E7E52d2a18C3D4c2b6e",
				"status": "current",
				"keccak256": "0x660fc45bc6650044cf44e20378ed9c3d98e85593269109db7aba762be2f6adef"
			},
			"DebtCache": {
				"address": "0x341b3406eC718b5311cee01BA25C4bBf6b3AFA07",
				"status": "current",
				"keccak256": "0x4588b7905c74fb6dcc9c4946fa88fdba2092eaa9d27798c0e72f756e6dc13312"
			},
			"Exchanger": {
				"address": "0x67353829CDD75c1DAB48f5E2ff10B2e962358094",
				"status": "current",
				"keccak256": "0x79f14382e8c1534e2f081c23125bb73066080cce970b74e7549043831661deea"
			},
			"CircuitBreaker": {
				"address": "0xc7cBcCFe9E4b0A386D544f9423359E4F1d5624C6",
				"status": "current",
				"keccak256": "0x9d4f50dfcf07b5ee9d4a0b9e9b0fe3a94a1e1d9ea186bab8a52794095778346d"
			},
			"ExchangeCircuitBreaker": {
				"address": "0x90E7931D5E1dc35dd729084771A7ebC5Fe89Df2a",
				"status": "current",
				"keccak256": "0xd85b0b375865af5e1747b250b69e646049f42e91500eed66986f33b8a4e5862b"
			},
			"VirtualTribeMastercopy": {
				"address": "0x05C6E42B3BE770A30be59383AcaA514B0A170faf",
				"status": "current",
				"keccak256": "0x7afccdb50b663ce1a4c33f67015cc3986cb80a4449a940a422f29a4ebb130a30"
			},
			"ExchangeState": {
				"address": "0x0fE0f33E451f665a4474fFfe11cee3Dd593dc769",
				"status": "current",
				"keccak256": "0xe075356fedc1da7a31b99766330831e4e84f8958887ce554cbc1be9ebec619d3"
			},
			"Issuer": {
				"address": "0x373E0017Ce6131ac7053c1522c66A75750F61E44",
				"status": "current",
				"keccak256": "0xde9d8b6709f0be00b64f37b0dfe45ba2bf8b50059e67edc316c18ad1b83e4e0f"
			},
			"TradingRewards": {
				"address": "0x2F9e21a39Fc7743C9A091a21451F95af7A9919DF",
				"status": "current",
				"keccak256": "0xacadd7d6f3c1d222918459b052de61a34e4cbe5244a02080d6d1e83855a54e8b"
			},
			"SupplySchedule": {
				"address": "0xB53663d38Fb740e07dee2d4dEB9131d5B7740214",
				"status": "current",
				"keccak256": "0xe6beaa4cf6807913176c7a99a7c109998d81dcf9834fadb6f12bd839c9232eb0"
			},
			"EscrowChecker": {
				"address": "0x93ca70E57A9eF2Fc6Df28d25F57707Bf0Cb9cf94",
				"status": "current",
				"keccak256": "0x37191b78a18bcced28c0aeeabb371d6358513486852efd453e0f59504ae9701b"
			},
			"TribeoneBridgeToOptimism": {
				"address": "0xcC8652b2DBD66c603bff2e29DecE87a39D3C4481",
				"status": "current",
				"keccak256": "0xfa08de9c5a8ae609cc24247e401bc0e4cddcaa223d494ecec5d6454c297d3db5"
			},
			"TribeoneBridgeEscrow": {
				"address": "0x24Db2c155a014BD278C75017d65A798b75765C94",
				"status": "current",
				"keccak256": "0x70780c6b6c51d9c109cefc989d452d76c0a8cc0a64ccf4d03633058b1042ed0a"
			},
			"OwnerRelayOnEthereum": {
				"address": "0x3B9D64D8a2ccCc5C95c5a1E5f5D2ea783090a659",
				"status": "current",
				"keccak256": "0x8c18ceba27615bd68e47fbee3d45e93eb44cfae6451d10564cf2843f7f92c582"
			},
			"DebtMigratorOnEthereum": {
				"address": "0x9d2736268f655D29A51088a7c6cE73Ed887729A8",
				"status": "current",
				"keccak256": "0xa5394a3078417e6361734d0fdcdc5d43a215541106c058f6010415a4a43be1e0"
			},
			"TribeRedeemer": {
				"address": "0x2210f0aeEd8179619636E497a99fF614b4B262B2",
				"status": "current",
				"keccak256": "0xb98a49a3168a0028a00c274fb9b9ca4d2580b98ef58541cb97c14a4e081fecf9"
			},
			"WrapperFactory": {
				"address": "0x49CB0C78630C75412B51Ca978018bD3A1a565f20",
				"status": "current",
				"keccak256": "0x9a8aed262e514a3bec319b3f644376946a12c6d4f630d7ccf9ddab90af4f52b0"
			},
			"DirectIntegrationManager": {
				"address": "0xaB1DfA837ccd234214c7aAbdB25B7CdF38266E0D",
				"status": "current",
				"keccak256": "0x8f3d462be7262fda18fd2accd222d4fe243b470554acacf9fb3454c808189d01"
			},
			"TokenStatehUSD": {
				"address": "0x57FD32CaE5AC50f06Ee03df0Db09bAa0c42B6DD5",
				"status": "current",
				"keccak256": "0xfcd25067b6da5c654ea342b63830cc0d468bbe4f27dfae007da5607f4b0228a2"
			},
			"ProxyhUSD": {
				"address": "0x4C392dfE464e16eABD6B2F25E44199C87eaefC18",
				"status": "current",
				"keccak256": "0xa46a8cd9459e8b800124a01614f8431e953f4f1f3a8164a019f5c98f34605cf1"
			},
			"TribehUSD": {
				"address": "0x9D2eB9e43F5FC258C606cBEc8f6D70FD73EeA133",
				"status": "current",
				"keccak256": "0x7dd2007ab1defe7b54571c2fb2b9fb0bf2310964551e73be7154c66df914db24"
			},
			"TokenStatehETH": {
				"address": "0x62eFaFEB1EE5592cBf9BD3efc5d7acA86FCeFcfb",
				"status": "current",
				"keccak256": "0xfcd25067b6da5c654ea342b63830cc0d468bbe4f27dfae007da5607f4b0228a2"
			},
			"ProxyhETH": {
				"address": "0xA87999b199704beAf58d26B5068D8ECb8FE139f2",
				"status": "current",
				"keccak256": "0xa46a8cd9459e8b800124a01614f8431e953f4f1f3a8164a019f5c98f34605cf1"
			},
			"TribehETH": {
				"address": "0x5E584928c5A6Ec298D1f765C2E8e06038b2c6496",
				"status": "current",
				"keccak256": "0x7dd2007ab1defe7b54571c2fb2b9fb0bf2310964551e73be7154c66df914db24"
			},
			"TokenStatehBTC": {
				"address": "0xdE46782fA7FBc71Df2a321aDE2c07efa7Ce6B641",
				"status": "current",
				"keccak256": "0xfcd25067b6da5c654ea342b63830cc0d468bbe4f27dfae007da5607f4b0228a2"
			},
			"ProxyhBTC": {
				"address": "0x6f5eFF7cA2CD365530697732B98dBAF31a0f0E47",
				"status": "current",
				"keccak256": "0xa46a8cd9459e8b800124a01614f8431e953f4f1f3a8164a019f5c98f34605cf1"
			},
			"TribehBTC": {
				"address": "0xcc4eF93029fDBA3eb5E165eb2fE3f6dF52e57339",
				"status": "current",
				"keccak256": "0x7dd2007ab1defe7b54571c2fb2b9fb0bf2310964551e73be7154c66df914db24"
			},
			"Depot": {
				"address": "0xEC396555607E45d336bdba5ec05cB861FBD05809",
				"status": "current",
				"keccak256": "0x3121780fbc1d4dd0b28f73ce8822aabd35e1bbaa2b9b91c1d77bcb8634499093"
			},
			"EtherWrapper": {
				"address": "0x02C9B4e15d39a4731C7b633Ba213678916A3ee09",
				"status": "current",
				"keccak256": "0x1259544aa5a3bcaf48612a1627a695fa6fc20952076ee31d68a6ff55dc8ec997"
			},
			"NativeEtherWrapper": {
				"address": "0x65B5FB895F0be0D13829A8a05cf82252aB354E6b",
				"status": "current",
				"keccak256": "0xfceaa86972654ec449e66f93f95fe075a0b23463e99d691dfe1fe9cf151e89df"
			},
			"CollateralUtil": {
				"address": "0xe31cCbe2145Db0EE97610003bF04f9a377C1D46F",
				"status": "current",
				"keccak256": "0x9e99d7c5b993ec5f936485eb59c77979dd9838cc2fab0733a35204ade77888b9"
			},
			"CollateralManagerState": {
				"address": "0x0a7c8c1B77DF07E718CaC5604Bf2Fb23aAeF99e4",
				"status": "current",
				"keccak256": "0x76d2340fa92cae9e55340b7363c1a302e8fb33cf60d0a85a0cc33e85d798e8ee"
			},
			"CollateralManager": {
				"address": "0x76c0aADB095612C7EC100BB3b94a374674887807",
				"status": "current",
				"keccak256": "0x7c8e4fef74cd48fb9f1559cb304be0c277e7c34e448249696e8d3b30af088856"
			},
			"CollateralEth": {
				"address": "0x01AC06ec71eD1E22cC4732Fa219384Ed7C3754cC",
				"status": "current",
				"keccak256": "0x1f0c19d889b537443bfb2b4cc81c6b282f5b3bf37a5c872bbf70cad5a57250e5"
			},
			"MockToken": {
				"address": "0x169876Ac59cfAeA832F052865df7FE50503080AD",
				"status": "current",
				"keccak256": "0x299cdbaa00a60eed83b8dd11c5fe3f82363f81055f6934ba3d8fddd2b53a5e8c"
			},
			"CollateralErc20": {
				"address": "0x0F8f52Ff92eC3fe6b5e9491027aA49DecD557B3C",
				"status": "current",
				"keccak256": "0x4390091c9fb39f3c32c5cffb6e8faaf4148f3a6d09d6342eec30a66f4c792c21"
			},
			"CollateralShort": {
				"address": "0xFF57933197751C0E19cf5a00a3DF8245Cb74e059",
				"status": "current",
				"keccak256": "0x650e2ca414eb6f46b2ae8f1f06fda5eb3357ff6674e4e379f7e244d09781cecb"
			},
			"FuturesMarketManager": {
				"address": "0x921a407dE467397f653b87875D47408D59514a4e",
				"status": "current",
				"keccak256": "0xa68faa47ddd635976de318eea979c99384d6663f25dc8b6d1a49cc99f8d1463c"
			},
			"PerpsV2MarketData": {
				"address": "0xC421a23a98D5d455665aAF9dF6F7a9c9bD21036a",
				"status": "current",
				"keccak256": "0xa2527b21909e58046da51937dba91fd0e41b1111ef1ec10ec3513af4ba7ff148"
			},
			"PerpsV2MarketSettings": {
				"address": "0x55b004ECbFfD8101E875441442f60970C45470A5",
				"status": "current",
				"keccak256": "0x59b2f0170f25e1a00ef7569cd244964fcd6708ac9abeb3e6f23a692184513f02"
			},
			"PerpsV2ExchangeRate": {
				"address": "0xbA7eB69c82B56ddA5ADa1AC50753A64313fe300b",
				"status": "current",
				"keccak256": "0x51f30d8b6ca760c0a459588b3c10e184b1e03ff195910e3fbadc20f4ba60948e"
			},
			"FuturesMarketData": {
				"address": "0xE9fCA5Bec877496EA3513F79EeF051E1102dfEF7",
				"status": "current",
				"keccak256": "0xeb7dc9a8db6f2e9b06c4e0b32477dbd3a4f807b3805a62536547bf6c515f444c"
			},
			"FuturesMarketSettings": {
				"address": "0xe73875238f0e40bDeA23949DA1BE924D5a463443",
				"status": "current",
				"keccak256": "0x84e796c7aa29dea4f982885013b70ed6444ecaf38d51c022cde0c1e4dfe6234c"
			},
			"PerpsV2ProxyETHPERP": {
				"address": "0x68D0de45a2b36FaaD132ad47D8e6d1148E485a8D",
				"status": "current",
				"keccak256": "0x48e5884b66fa014d1c643efef0c338fc229953f5284dfeeb5986c822329ce2f6"
			},
			"PerpsV2MarketStateETHPERP": {
				"address": "0x8A3C3a6544A55409383b5C21608eDafC68A59ed1",
				"status": "current",
				"keccak256": "0xf0d87ceda0509622c186f4e19f7ac4311c54c293e6c91f54ce58fc0257d10ccf"
			},
			"PerpsV2MarketETHPERP": {
				"address": "0x9eb0CAb106CCfc8d0C218452ad5d8c8bBc61796c",
				"status": "current",
				"keccak256": "0x59cb475049ba8233b71b8a72562dd993406a40916e180a2e7489af8f2aa3910f"
			},
			"PerpsV2MarketLiquidateETHPERP": {
				"address": "0xbf1b7D6dCDe6003A9864eA04f841286743A592f9",
				"status": "current",
				"keccak256": "0x8143cb30e2d45f667e8118d3d0ee57e8d0d64cc0d45c0dea687b041fc97d0f05"
			},
			"PerpsV2DelayedIntentETHPERP": {
				"address": "0x6245b5070676268761bDAfAa654f694d1b6d840b",
				"status": "current",
				"keccak256": "0x1ee4ac7537ff5d0bae899a41dfe6057804ecfedb0aa0308ef9ccb8bab45b5fd1"
			},
			"PerpsV2DelayedExecutionETHPERP": {
				"address": "0x3166B6E4371AC0B0201727354225E477c4343b71",
				"status": "current",
				"keccak256": "0xb561b5c2a963e5d08611975d52a61388cc92ebbba423bd74bec4a568db80bfdb"
			},
			"PerpsV2MarketViewsETHPERP": {
				"address": "0xAC4F4Eda731E0864BDb15Ff6877389633F23Eb44",
				"status": "current",
				"keccak256": "0xe37f747129f6b29b6c10f2bceb124bf0d0c8dcea941aff3d22ca804e167b33f2"
			},
			"PerpsV2ProxyBTCPERP": {
				"address": "0xceC0f2Bd076Ee0C1A272a7dA2B8a20D390032C27",
				"status": "current",
				"keccak256": "0x48e5884b66fa014d1c643efef0c338fc229953f5284dfeeb5986c822329ce2f6"
			},
			"PerpsV2MarketStateBTCPERP": {
				"address": "0xf20dFa9A22D2679d9b0c8Ea451CC4adA091923EC",
				"status": "current",
				"keccak256": "0xf0d87ceda0509622c186f4e19f7ac4311c54c293e6c91f54ce58fc0257d10ccf"
			},
			"PerpsV2MarketBTCPERP": {
				"address": "0xC246EDADe75d857Cf060A68be578048Ce6E9ebdC",
				"status": "current",
				"keccak256": "0x59cb475049ba8233b71b8a72562dd993406a40916e180a2e7489af8f2aa3910f"
			},
			"PerpsV2MarketLiquidateBTCPERP": {
				"address": "0x1F6F327F8c9DA2ec6054799902A5A77CB3e61f1E",
				"status": "current",
				"keccak256": "0x8143cb30e2d45f667e8118d3d0ee57e8d0d64cc0d45c0dea687b041fc97d0f05"
			},
			"PerpsV2DelayedIntentBTCPERP": {
				"address": "0x6E1B6a593761E611091564Be6e939ae744332017",
				"status": "current",
				"keccak256": "0x1ee4ac7537ff5d0bae899a41dfe6057804ecfedb0aa0308ef9ccb8bab45b5fd1"
			},
			"PerpsV2DelayedExecutionBTCPERP": {
				"address": "0xB8FC0a5fF8E3e3376A97a39719684d79c2CF8261",
				"status": "current",
				"keccak256": "0xb561b5c2a963e5d08611975d52a61388cc92ebbba423bd74bec4a568db80bfdb"
			},
			"PerpsV2MarketViewsBTCPERP": {
				"address": "0x1484D7AfDd0c8224d1adAD6152869b8dcE1d367f",
				"status": "current",
				"keccak256": "0xe37f747129f6b29b6c10f2bceb124bf0d0c8dcea941aff3d22ca804e167b33f2"
			},
			"TribeUtil": {
				"address": "0x8d2288C9D73073239107E9A4988c532D193B9B76",
<<<<<<< HEAD
				"status": "current",
				"keccak256": "0x036a09436f22c2586f3ff1f2bb26ec191f9a0063c89eb25ecd381ee0238c1da6"
			},
			"DappMaintenance": {
				"address": "0xC8C28AEB2b33Ba64115d87B89b00E5AfAD625951",
				"status": "current",
				"keccak256": "0x0920c7c5cb407113afc684841c27fed1ea8430b4f6009987b9c7e38e3d995d4b"
			}
		}
	},
	"v1.0.8-alpha": {
		"tag": "v1.0.8-alpha",
		"fulltag": "v1.0.8-alpha",
		"release": "Jin",
		"network": "goerli-arbitrum",
		"date": "2023-05-31T04:33:10+07:00",
		"commit": "2429fe04b1521eb450de80724430e9ca0aa63f4e",
		"contracts": {
			"SystemSettingsLib": {
				"address": "0x7CB78AB2e8223Ba75F68B883A73C61Fc33e86953",
				"status": "current",
				"keccak256": "0x981fa5c631bf37d4b194005fa9e173dcd388d8c9de70a5f4091486f8a4ebe4c9"
			},
			"SystemSettings": {
				"address": "0x4a0c3eC5698f75C0ECeDCb9E5353548BeB728A8f",
				"status": "current",
				"keccak256": "0x7e3f76d4cc87e544fa5a2391da84649e10b1b072900c3c3847aca4b1808c774c"
			},
			"ExchangeRates": {
				"address": "0x24e088Dc2EE4D9EF73733c9D1dE17277C0e56459",
				"status": "current",
				"keccak256": "0xf2fcfca5bb72945ddd726eafc9c803f52be5661751df7f2a826b4086ac5f5f1b"
			},
			"FeePool": {
				"address": "0x053036A3d4fCf88460F9706b23D9c06b142BA8Ed",
				"status": "current",
				"keccak256": "0xc2bb09692e1c7876ccbb570ae855db495dea52db2371528ec6f7cb36df2935ee"
			},
			"TokenStatehBAYC": {
				"address": "0x26AAC40b1b15228Ea30Da35F93EE1bdaC2b7380C",
				"status": "current",
				"keccak256": "0xfcd25067b6da5c654ea342b63830cc0d468bbe4f27dfae007da5607f4b0228a2"
			},
			"ProxyhBAYC": {
				"address": "0x849594CBc2Cd4bF2774323aC8286047fbB4186Dd",
				"status": "current",
				"keccak256": "0xa46a8cd9459e8b800124a01614f8431e953f4f1f3a8164a019f5c98f34605cf1"
			},
			"TribehBAYC": {
				"address": "0x7b1Af3D39e13B80110a0d561118eAc129A958a23",
				"status": "current",
				"keccak256": "0x7dd2007ab1defe7b54571c2fb2b9fb0bf2310964551e73be7154c66df914db24"
			},
			"PerpsV2ProxyBAYCPERP": {
				"address": "0xE8623BE49838866F82D16f02137b67291678B485",
				"status": "current",
				"keccak256": "0x48e5884b66fa014d1c643efef0c338fc229953f5284dfeeb5986c822329ce2f6"
			},
			"PerpsV2MarketStateBAYCPERP": {
				"address": "0xE47253e28feAD3391f650CD6B91FAE36dD1Be537",
				"status": "current",
				"keccak256": "0xf0d87ceda0509622c186f4e19f7ac4311c54c293e6c91f54ce58fc0257d10ccf"
			},
			"PerpsV2MarketBAYCPERP": {
				"address": "0xEB6796e5AB07635b306150ef7Bd7468C71Bf77F1",
				"status": "current",
				"keccak256": "0x59cb475049ba8233b71b8a72562dd993406a40916e180a2e7489af8f2aa3910f"
			},
			"PerpsV2MarketLiquidateBAYCPERP": {
				"address": "0x827A35447Bf70Fd49239c9074D59c5dC42051e38",
				"status": "current",
				"keccak256": "0x8143cb30e2d45f667e8118d3d0ee57e8d0d64cc0d45c0dea687b041fc97d0f05"
			},
			"PerpsV2DelayedIntentBAYCPERP": {
				"address": "0x6Dc0A0F0D41143f4d15E5C34cA8A804DfBF2c9a3",
				"status": "current",
				"keccak256": "0x1ee4ac7537ff5d0bae899a41dfe6057804ecfedb0aa0308ef9ccb8bab45b5fd1"
			},
			"PerpsV2DelayedExecutionBAYCPERP": {
				"address": "0x9F36C08240958752784FC715342294eDD83F9E18",
				"status": "current",
				"keccak256": "0xb561b5c2a963e5d08611975d52a61388cc92ebbba423bd74bec4a568db80bfdb"
			},
			"PerpsV2MarketViewsBAYCPERP": {
				"address": "0x9358527729c3dE273048c3a6A2F72c53bB82bDb6",
				"status": "current",
				"keccak256": "0xe37f747129f6b29b6c10f2bceb124bf0d0c8dcea941aff3d22ca804e167b33f2"
=======
				"status": "current",
				"keccak256": "0x036a09436f22c2586f3ff1f2bb26ec191f9a0063c89eb25ecd381ee0238c1da6"
			},
			"DappMaintenance": {
				"address": "0xC8C28AEB2b33Ba64115d87B89b00E5AfAD625951",
				"status": "current",
				"keccak256": "0x0920c7c5cb407113afc684841c27fed1ea8430b4f6009987b9c7e38e3d995d4b"
>>>>>>> aa4076d8
			}
		}
	}
}<|MERGE_RESOLUTION|>--- conflicted
+++ resolved
@@ -19,14 +19,9 @@
 			},
 			"SystemSettingsLib": {
 				"address": "0x6dcAda064A0F25aDBcAC1e3f2B87D9eC70996E35",
-<<<<<<< HEAD
 				"status": "replaced",
 				"keccak256": "0x2d84bb9a784405a317096b6cfd851e2ef4594e87712cfff1031cace30165b24a",
 				"replaced_in": "v1.0.8-alpha"
-=======
-				"status": "current",
-				"keccak256": "0x2d84bb9a784405a317096b6cfd851e2ef4594e87712cfff1031cace30165b24a"
->>>>>>> aa4076d8
 			},
 			"SignedSafeDecimalMath": {
 				"address": "0x782a8bb1A47c92a975284aa939179f0C91acd32a",
@@ -65,14 +60,9 @@
 			},
 			"SystemSettings": {
 				"address": "0x7D6AD17b482A90d9c1625a2Ed6A9bF5030f61df2",
-<<<<<<< HEAD
 				"status": "replaced",
 				"keccak256": "0x921ecc6066152f313ae45e5a341b8e1066367af6044963ffe4a8886efc5164da",
 				"replaced_in": "v1.0.8-alpha"
-=======
-				"status": "current",
-				"keccak256": "0x921ecc6066152f313ae45e5a341b8e1066367af6044963ffe4a8886efc5164da"
->>>>>>> aa4076d8
 			},
 			"SystemStatus": {
 				"address": "0x8F49F68EbC3f1b47166A85CEA5F2928794e9f9fC",
@@ -81,11 +71,10 @@
 			},
 			"ExchangeRates": {
 				"address": "0x13020456b542692e8462EDd9a5267ED96a8D892C",
-<<<<<<< HEAD
 				"status": "replaced",
 				"keccak256": "0xbdf7750de8cc2dac9a4c26e7a4107158cf6cdd37e05099e9e5df69531275deda",
 				"replaced_in": "v1.0.8-alpha"
-			},
+			},			
 			"TokenStateTribeone": {
 				"address": "0x3025b6BF216Cb1014d455Bd7ad6fd87AF077AC0D",
 				"status": "current",
@@ -98,23 +87,6 @@
 			},
 			"Tribeone": {
 				"address": "0xB745444Dcc84811b9EEd3D473B70ad8921D423B8",
-=======
->>>>>>> aa4076d8
-				"status": "current",
-				"keccak256": "0x2b2b8a412d222012063531bd04c7d60318222c49384bc77c631cca5d3eb1b4a3"
-			},
-			"TokenStateTribeone": {
-				"address": "0x3025b6BF216Cb1014d455Bd7ad6fd87AF077AC0D",
-				"status": "current",
-				"keccak256": "0x6a7b62de0d5c52857c93eff8c6a48a63b8d481b71cee86cd3fc945e5a625db96"
-			},
-			"ProxyTribeone": {
-				"address": "0xF2fe0DCB911079637239bcf0e79856C64062231b",
-				"status": "current",
-				"keccak256": "0xa46a8cd9459e8b800124a01614f8431e953f4f1f3a8164a019f5c98f34605cf1"
-			},
-			"Tribeone": {
-				"address": "0xB745444Dcc84811b9EEd3D473B70ad8921D423B8",
 				"status": "current",
 				"keccak256": "0x2b2b8a412d222012063531bd04c7d60318222c49384bc77c631cca5d3eb1b4a3"
 			},
@@ -185,14 +157,9 @@
 			},
 			"FeePool": {
 				"address": "0xE8eD9c7345d40eF406cF32516d2968dAE1061795",
-<<<<<<< HEAD
 				"status": "replaced",
 				"keccak256": "0xc2bb09692e1c7876ccbb570ae855db495dea52db2371528ec6f7cb36df2935ee",
 				"replaced_in": "v1.0.8-alpha"
-=======
-				"status": "current",
-				"keccak256": "0xc2bb09692e1c7876ccbb570ae855db495dea52db2371528ec6f7cb36df2935ee"
->>>>>>> aa4076d8
 			},
 			"FeePoolState": {
 				"address": "0xD980534908A971a143e5263841ec32Bd5E428650",
@@ -486,7 +453,6 @@
 			},
 			"TribeUtil": {
 				"address": "0x8d2288C9D73073239107E9A4988c532D193B9B76",
-<<<<<<< HEAD
 				"status": "current",
 				"keccak256": "0x036a09436f22c2586f3ff1f2bb26ec191f9a0063c89eb25ecd381ee0238c1da6"
 			},
@@ -574,15 +540,6 @@
 				"address": "0x9358527729c3dE273048c3a6A2F72c53bB82bDb6",
 				"status": "current",
 				"keccak256": "0xe37f747129f6b29b6c10f2bceb124bf0d0c8dcea941aff3d22ca804e167b33f2"
-=======
-				"status": "current",
-				"keccak256": "0x036a09436f22c2586f3ff1f2bb26ec191f9a0063c89eb25ecd381ee0238c1da6"
-			},
-			"DappMaintenance": {
-				"address": "0xC8C28AEB2b33Ba64115d87B89b00E5AfAD625951",
-				"status": "current",
-				"keccak256": "0x0920c7c5cb407113afc684841c27fed1ea8430b4f6009987b9c7e38e3d995d4b"
->>>>>>> aa4076d8
 			}
 		}
 	}
